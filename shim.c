/*
 * shim - trivial UEFI first-stage bootloader
 *
 * Copyright 2012 Red Hat, Inc <mjg@redhat.com>
 *
 * Redistribution and use in source and binary forms, with or without
 * modification, are permitted provided that the following conditions
 * are met:
 *
 * Redistributions of source code must retain the above copyright
 * notice, this list of conditions and the following disclaimer.
 *
 * Redistributions in binary form must reproduce the above copyright
 * notice, this list of conditions and the following disclaimer in the
 * documentation and/or other materials provided with the
 * distribution.
 *
 * THIS SOFTWARE IS PROVIDED BY THE COPYRIGHT HOLDERS AND CONTRIBUTORS
 * "AS IS" AND ANY EXPRESS OR IMPLIED WARRANTIES, INCLUDING, BUT NOT
 * LIMITED TO, THE IMPLIED WARRANTIES OF MERCHANTABILITY AND FITNESS
 * FOR A PARTICULAR PURPOSE ARE DISCLAIMED. IN NO EVENT SHALL THE
 * COPYRIGHT HOLDER OR CONTRIBUTORS BE LIABLE FOR ANY DIRECT,
 * INDIRECT, INCIDENTAL, SPECIAL, EXEMPLARY, OR CONSEQUENTIAL DAMAGES
 * (INCLUDING, BUT NOT LIMITED TO, PROCUREMENT OF SUBSTITUTE GOODS OR
 * SERVICES; LOSS OF USE, DATA, OR PROFITS; OR BUSINESS INTERRUPTION)
 * HOWEVER CAUSED AND ON ANY THEORY OF LIABILITY, WHETHER IN CONTRACT,
 * STRICT LIABILITY, OR TORT (INCLUDING NEGLIGENCE OR OTHERWISE)
 * ARISING IN ANY WAY OUT OF THE USE OF THIS SOFTWARE, EVEN IF ADVISED
 * OF THE POSSIBILITY OF SUCH DAMAGE.
 *
 * Significant portions of this code are derived from Tianocore
 * (http://tianocore.sf.net) and are Copyright 2009-2012 Intel
 * Corporation.
 */

#include <efi.h>
#include <efilib.h>
#include <Library/BaseCryptLib.h>
#include "PeImage.h"
#include "shim.h"
#include "signature.h"
#include "netboot.h"

#define SECOND_STAGE L"\\grub.efi"
#define MOK_MANAGER L"\\MokManager.efi"

static EFI_SYSTEM_TABLE *systab;
static EFI_STATUS (EFIAPI *entry_point) (EFI_HANDLE image_handle, EFI_SYSTEM_TABLE *system_table);

/*
 * The vendor certificate used for validating the second stage loader
 */
extern UINT8 vendor_cert[];
extern UINT32 vendor_cert_size;
extern EFI_SIGNATURE_LIST *vendor_dbx;
extern UINT32 vendor_dbx_size;

#define EFI_IMAGE_SECURITY_DATABASE_GUID { 0xd719b2cb, 0x3d3a, 0x4596, { 0xa3, 0xbc, 0xda, 0xd0, 0x0e, 0x67, 0x65, 0x6f }}

static UINT8 insecure_mode;

typedef enum {
	DATA_FOUND,
	DATA_NOT_FOUND,
	VAR_NOT_FOUND
} CHECK_STATUS;

typedef struct {
	UINT32 MokSize;
	UINT8 *Mok;
} MokListNode;

static EFI_STATUS get_variable (CHAR16 *name, EFI_GUID guid, UINT32 *attributes,
				UINTN *size, void **buffer)
{
	EFI_STATUS efi_status;
	char allocate = !(*size);

	efi_status = uefi_call_wrapper(RT->GetVariable, 5, name, &guid,
				       attributes, size, buffer);

	if (efi_status != EFI_BUFFER_TOO_SMALL || !allocate) {
		return efi_status;
	}

	*buffer = AllocatePool(*size);

	if (!*buffer) {
		Print(L"Unable to allocate variable buffer\n");
		return EFI_OUT_OF_RESOURCES;
	}

	efi_status = uefi_call_wrapper(RT->GetVariable, 5, name, &guid,
				       attributes, size, *buffer);

	return efi_status;
}

/*
 * Perform basic bounds checking of the intra-image pointers
 */
static void *ImageAddress (void *image, int size, unsigned int address)
{
	if (address > size)
		return NULL;

	return image + address;
}

/*
 * Perform the actual relocation
 */
static EFI_STATUS relocate_coff (PE_COFF_LOADER_IMAGE_CONTEXT *context,
				 void *data)
{
	EFI_IMAGE_BASE_RELOCATION *RelocBase, *RelocBaseEnd;
	UINT64 Adjust;
	UINT16 *Reloc, *RelocEnd;
	char *Fixup, *FixupBase, *FixupData = NULL;
	UINT16 *Fixup16;
	UINT32 *Fixup32;
	UINT64 *Fixup64;
	int size = context->ImageSize;
	void *ImageEnd = (char *)data + size;

	context->PEHdr->Pe32Plus.OptionalHeader.ImageBase = (UINT64)data;

	if (context->NumberOfRvaAndSizes <= EFI_IMAGE_DIRECTORY_ENTRY_BASERELOC) {
		Print(L"Image has no relocation entry\n");
		return EFI_UNSUPPORTED;
	}

	RelocBase = ImageAddress(data, size, context->RelocDir->VirtualAddress);
	RelocBaseEnd = ImageAddress(data, size, context->RelocDir->VirtualAddress + context->RelocDir->Size - 1);

	if (!RelocBase || !RelocBaseEnd) {
		Print(L"Reloc table overflows binary\n");
		return EFI_UNSUPPORTED;
	}

	Adjust = (UINT64)data - context->ImageAddress;

	while (RelocBase < RelocBaseEnd) {
		Reloc = (UINT16 *) ((char *) RelocBase + sizeof (EFI_IMAGE_BASE_RELOCATION));
		RelocEnd = (UINT16 *) ((char *) RelocBase + RelocBase->SizeOfBlock);

		if ((void *)RelocEnd < data || (void *)RelocEnd > ImageEnd) {
			Print(L"Reloc entry overflows binary\n");
			return EFI_UNSUPPORTED;
		}

		FixupBase = ImageAddress(data, size, RelocBase->VirtualAddress);
		if (!FixupBase) {
			Print(L"Invalid fixupbase\n");
			return EFI_UNSUPPORTED;
		}

		while (Reloc < RelocEnd) {
			Fixup = FixupBase + (*Reloc & 0xFFF);
			switch ((*Reloc) >> 12) {
			case EFI_IMAGE_REL_BASED_ABSOLUTE:
				break;

			case EFI_IMAGE_REL_BASED_HIGH:
				Fixup16   = (UINT16 *) Fixup;
				*Fixup16 = (UINT16) (*Fixup16 + ((UINT16) ((UINT32) Adjust >> 16)));
				if (FixupData != NULL) {
					*(UINT16 *) FixupData = *Fixup16;
					FixupData             = FixupData + sizeof (UINT16);
				}
				break;

			case EFI_IMAGE_REL_BASED_LOW:
				Fixup16   = (UINT16 *) Fixup;
				*Fixup16  = (UINT16) (*Fixup16 + (UINT16) Adjust);
				if (FixupData != NULL) {
					*(UINT16 *) FixupData = *Fixup16;
					FixupData             = FixupData + sizeof (UINT16);
				}
				break;

			case EFI_IMAGE_REL_BASED_HIGHLOW:
				Fixup32   = (UINT32 *) Fixup;
				*Fixup32  = *Fixup32 + (UINT32) Adjust;
				if (FixupData != NULL) {
					FixupData             = ALIGN_POINTER (FixupData, sizeof (UINT32));
					*(UINT32 *)FixupData  = *Fixup32;
					FixupData             = FixupData + sizeof (UINT32);
				}
				break;

			case EFI_IMAGE_REL_BASED_DIR64:
				Fixup64 = (UINT64 *) Fixup;
				*Fixup64 = *Fixup64 + (UINT64) Adjust;
				if (FixupData != NULL) {
					FixupData = ALIGN_POINTER (FixupData, sizeof(UINT64));
					*(UINT64 *)(FixupData) = *Fixup64;
					FixupData = FixupData + sizeof(UINT64);
				}
				break;

			default:
				Print(L"Unknown relocation\n");
				return EFI_UNSUPPORTED;
			}
			Reloc += 1;
		}
		RelocBase = (EFI_IMAGE_BASE_RELOCATION *) RelocEnd;
	}

	return EFI_SUCCESS;
}

static CHECK_STATUS check_db_cert_in_ram(EFI_SIGNATURE_LIST *CertList,
					 UINTN dbsize,
					 WIN_CERTIFICATE_EFI_PKCS *data,
					 UINT8 *hash)
{
	EFI_SIGNATURE_DATA *Cert;
	UINTN CertCount, Index;
	BOOLEAN IsFound = FALSE;
	EFI_GUID CertType = EfiCertX509Guid;

	while ((dbsize > 0) && (dbsize >= CertList->SignatureListSize)) {
		if (CompareGuid (&CertList->SignatureType, &CertType) == 0) {
			CertCount = (CertList->SignatureListSize - CertList->SignatureHeaderSize) / CertList->SignatureSize;
			Cert = (EFI_SIGNATURE_DATA *) ((UINT8 *) CertList + sizeof (EFI_SIGNATURE_LIST) + CertList->SignatureHeaderSize);
			for (Index = 0; Index < CertCount; Index++) {
				IsFound = AuthenticodeVerify (data->CertData,
							      data->Hdr.dwLength - sizeof(data->Hdr),
							      Cert->SignatureData,
							      CertList->SignatureSize,
							      hash, SHA256_DIGEST_SIZE);
				if (IsFound)
					break;

				Cert = (EFI_SIGNATURE_DATA *) ((UINT8 *) Cert + CertList->SignatureSize);
			}

		}

		if (IsFound)
			break;

		dbsize -= CertList->SignatureListSize;
		CertList = (EFI_SIGNATURE_LIST *) ((UINT8 *) CertList + CertList->SignatureListSize);
	}

	if (IsFound)
		return DATA_FOUND;

	return DATA_NOT_FOUND;
}

static CHECK_STATUS check_db_cert(CHAR16 *dbname, EFI_GUID guid,
				  WIN_CERTIFICATE_EFI_PKCS *data, UINT8 *hash)
{
	CHECK_STATUS rc;
	EFI_STATUS efi_status;
	EFI_SIGNATURE_LIST *CertList;
	UINTN dbsize = 0;
	UINT32 attributes;
	void *db;

	efi_status = get_variable(dbname, guid, &attributes, &dbsize, &db);

	if (efi_status != EFI_SUCCESS)
		return VAR_NOT_FOUND;

	CertList = db;

	rc = check_db_cert_in_ram(CertList, dbsize, data, hash);

	FreePool(db);

	return rc;
}

/*
 * Check a hash against an EFI_SIGNATURE_LIST in a buffer
 */
static CHECK_STATUS check_db_hash_in_ram(EFI_SIGNATURE_LIST *CertList,
					 UINTN dbsize, UINT8 *data,
					 int SignatureSize, EFI_GUID CertType)
{
	EFI_SIGNATURE_DATA *Cert;
	UINTN CertCount, Index;
	BOOLEAN IsFound = FALSE;

	while ((dbsize > 0) && (dbsize >= CertList->SignatureListSize)) {
		CertCount = (CertList->SignatureListSize - CertList->SignatureHeaderSize) / CertList->SignatureSize;
		Cert = (EFI_SIGNATURE_DATA *) ((UINT8 *) CertList + sizeof (EFI_SIGNATURE_LIST) + CertList->SignatureHeaderSize);
		if (CompareGuid(&CertList->SignatureType, &CertType) == 0) {
			for (Index = 0; Index < CertCount; Index++) {
				if (CompareMem (Cert->SignatureData, data, SignatureSize) == 0) {
					//
					// Find the signature in database.
					//
					IsFound = TRUE;
					break;
				}

				Cert = (EFI_SIGNATURE_DATA *) ((UINT8 *) Cert + CertList->SignatureSize);
			}
			if (IsFound) {
				break;
			}
		}

		dbsize -= CertList->SignatureListSize;
		CertList = (EFI_SIGNATURE_LIST *) ((UINT8 *) CertList + CertList->SignatureListSize);
	}

	if (IsFound)
		return DATA_FOUND;

	return DATA_NOT_FOUND;
}

/*
 * Check a hash against an EFI_SIGNATURE_LIST in a UEFI variable
 */
static CHECK_STATUS check_db_hash(CHAR16 *dbname, EFI_GUID guid, UINT8 *data,
				  int SignatureSize, EFI_GUID CertType)
{
	EFI_STATUS efi_status;
	EFI_SIGNATURE_LIST *CertList;
	UINT32 attributes;
	UINTN dbsize = 0;
	void *db;

	efi_status = get_variable(dbname, guid, &attributes, &dbsize, &db);

	if (efi_status != EFI_SUCCESS) {
		return VAR_NOT_FOUND;
	}

	CertList = db;

	CHECK_STATUS rc = check_db_hash_in_ram(CertList, dbsize, data,
						SignatureSize, CertType);
	FreePool(db);
	return rc;

}

/*
 * Check whether the binary signature or hash are present in dbx or the
 * built-in blacklist
 */
static EFI_STATUS check_blacklist (WIN_CERTIFICATE_EFI_PKCS *cert,
				   UINT8 *sha256hash, UINT8 *sha1hash)
{
	EFI_GUID secure_var = EFI_IMAGE_SECURITY_DATABASE_GUID;

	if (check_db_hash_in_ram(vendor_dbx, vendor_dbx_size, sha256hash,
				 SHA256_DIGEST_SIZE, EfiHashSha256Guid) ==
				DATA_FOUND)
		return EFI_ACCESS_DENIED;
	if (check_db_hash_in_ram(vendor_dbx, vendor_dbx_size, sha1hash,
				 SHA1_DIGEST_SIZE, EfiHashSha1Guid) ==
				DATA_FOUND)
		return EFI_ACCESS_DENIED;
	if (check_db_cert_in_ram(vendor_dbx, vendor_dbx_size, cert,
				 sha256hash) == DATA_FOUND)
		return EFI_ACCESS_DENIED;

	if (check_db_hash(L"dbx", secure_var, sha256hash, SHA256_DIGEST_SIZE,
			  EfiHashSha256Guid) == DATA_FOUND)
		return EFI_ACCESS_DENIED;
	if (check_db_hash(L"dbx", secure_var, sha1hash, SHA1_DIGEST_SIZE,
			  EfiHashSha1Guid) == DATA_FOUND)
		return EFI_ACCESS_DENIED;
	if (check_db_cert(L"dbx", secure_var, cert, sha256hash) == DATA_FOUND)
		return EFI_ACCESS_DENIED;

	return EFI_SUCCESS;
}

/*
 * Check whether the binary signature or hash are present in db or MokList
 */
static EFI_STATUS check_whitelist (WIN_CERTIFICATE_EFI_PKCS *cert,
				   UINT8 *sha256hash, UINT8 *sha1hash)
{
	EFI_GUID secure_var = EFI_IMAGE_SECURITY_DATABASE_GUID;
	EFI_GUID shim_var = SHIM_LOCK_GUID;

	if (check_db_hash(L"db", secure_var, sha256hash, SHA256_DIGEST_SIZE,
			  EfiHashSha256Guid) == DATA_FOUND)
		return EFI_SUCCESS;
	if (check_db_hash(L"db", secure_var, sha1hash, SHA1_DIGEST_SIZE,
			  EfiHashSha1Guid) == DATA_FOUND)
		return EFI_SUCCESS;
	if (check_db_hash(L"MokList", shim_var, sha256hash, SHA256_DIGEST_SIZE,
			  EfiHashSha256Guid) == DATA_FOUND)
		return EFI_SUCCESS;
	if (check_db_cert(L"db", secure_var, cert, sha256hash) == DATA_FOUND)
		return EFI_SUCCESS;
	if (check_db_cert(L"MokList", shim_var, cert, sha256hash) == DATA_FOUND)
		return EFI_SUCCESS;

	return EFI_ACCESS_DENIED;
}

/*
 * Check whether we're in Secure Boot and user mode
 */

static BOOLEAN secure_mode (void)
{
	EFI_STATUS status;
	EFI_GUID global_var = EFI_GLOBAL_VARIABLE;
	UINTN charsize = sizeof(char);
	UINT8 sb, setupmode;
	UINT32 attributes;

	if (insecure_mode)
		return FALSE;

	status = get_variable(L"SecureBoot", global_var, &attributes, &charsize,
			      (void *)&sb);

	/* FIXME - more paranoia here? */
	if (status != EFI_SUCCESS || sb != 1) {
		Print(L"Secure boot not enabled\n");
		return FALSE;
	}

	status = get_variable(L"SetupMode", global_var, &attributes, &charsize,
			      (void *)&setupmode);

	if (status == EFI_SUCCESS && setupmode == 1) {
		Print(L"Platform is in setup mode\n");
		return FALSE;
	}

	return TRUE;
}

/*
 * Calculate the SHA1 and SHA256 hashes of a binary
 */

static EFI_STATUS generate_hash (char *data, int datasize,
				 PE_COFF_LOADER_IMAGE_CONTEXT *context,
				 UINT8 *sha256hash, UINT8 *sha1hash)

{
	unsigned int sha256ctxsize, sha1ctxsize;
	unsigned int size = datasize;
	void *sha256ctx = NULL, *sha1ctx = NULL;
	char *hashbase;
	unsigned int hashsize;
	unsigned int SumOfBytesHashed, SumOfSectionBytes;
	unsigned int index, pos;
	EFI_IMAGE_SECTION_HEADER  *Section;
	EFI_IMAGE_SECTION_HEADER  *SectionHeader = NULL;
	EFI_IMAGE_SECTION_HEADER  *SectionCache;
	EFI_STATUS status = EFI_SUCCESS;

	sha256ctxsize = Sha256GetContextSize();
	sha256ctx = AllocatePool(sha256ctxsize);

	sha1ctxsize = Sha1GetContextSize();
	sha1ctx = AllocatePool(sha1ctxsize);

	if (!sha256ctx || !sha1ctx) {
		Print(L"Unable to allocate memory for hash context\n");
		return EFI_OUT_OF_RESOURCES;
	}

	if (!Sha256Init(sha256ctx) || !Sha1Init(sha1ctx)) {
		Print(L"Unable to initialise hash\n");
		status = EFI_OUT_OF_RESOURCES;
		goto done;
	}

	/* Hash start to checksum */
	hashbase = data;
	hashsize = (char *)&context->PEHdr->Pe32.OptionalHeader.CheckSum -
		hashbase;

	if (!(Sha256Update(sha256ctx, hashbase, hashsize)) ||
	    !(Sha1Update(sha1ctx, hashbase, hashsize))) {
		Print(L"Unable to generate hash\n");
		status = EFI_OUT_OF_RESOURCES;
		goto done;
	}

	/* Hash post-checksum to start of certificate table */
	hashbase = (char *)&context->PEHdr->Pe32.OptionalHeader.CheckSum +
		sizeof (int);
	hashsize = (char *)context->SecDir - hashbase;

	if (!(Sha256Update(sha256ctx, hashbase, hashsize)) ||
	    !(Sha1Update(sha1ctx, hashbase, hashsize))) {
		Print(L"Unable to generate hash\n");
		status = EFI_OUT_OF_RESOURCES;
		goto done;
	}

	/* Hash end of certificate table to end of image header */
	hashbase = (char *) &context->PEHdr->Pe32Plus.OptionalHeader.DataDirectory[EFI_IMAGE_DIRECTORY_ENTRY_SECURITY + 1];
	hashsize = context->PEHdr->Pe32Plus.OptionalHeader.SizeOfHeaders -
		(int) ((char *) (&context->PEHdr->Pe32Plus.OptionalHeader.DataDirectory[EFI_IMAGE_DIRECTORY_ENTRY_SECURITY + 1]) - data);

	if (!(Sha256Update(sha256ctx, hashbase, hashsize)) ||
	    !(Sha1Update(sha1ctx, hashbase, hashsize))) {
		Print(L"Unable to generate hash\n");
		status = EFI_OUT_OF_RESOURCES;
		goto done;
	}

	/* Sort sections */
	SumOfBytesHashed = context->PEHdr->Pe32Plus.OptionalHeader.SizeOfHeaders;

	Section = (EFI_IMAGE_SECTION_HEADER *) (
		(char *)context->PEHdr + sizeof (UINT32) +
		sizeof (EFI_IMAGE_FILE_HEADER) +
		context->PEHdr->Pe32.FileHeader.SizeOfOptionalHeader
		);

	SectionCache = Section;

	for (index = 0, SumOfSectionBytes = 0; index < context->PEHdr->Pe32.FileHeader.NumberOfSections; index++, SectionCache++) {
		SumOfSectionBytes += SectionCache->SizeOfRawData;
	}

	if (SumOfSectionBytes >= datasize) {
		Print(L"Malformed binary: %x %x\n", SumOfSectionBytes, size);
		status = EFI_INVALID_PARAMETER;
		goto done;
	}

	SectionHeader = (EFI_IMAGE_SECTION_HEADER *) AllocateZeroPool (sizeof (EFI_IMAGE_SECTION_HEADER) * context->PEHdr->Pe32.FileHeader.NumberOfSections);
	if (SectionHeader == NULL) {
		Print(L"Unable to allocate section header\n");
		status = EFI_OUT_OF_RESOURCES;
		goto done;
	}

	/* Sort the section headers */
	for (index = 0; index < context->PEHdr->Pe32.FileHeader.NumberOfSections; index++) {
		pos = index;
		while ((pos > 0) && (Section->PointerToRawData < SectionHeader[pos - 1].PointerToRawData)) {
			CopyMem (&SectionHeader[pos], &SectionHeader[pos - 1], sizeof (EFI_IMAGE_SECTION_HEADER));
			pos--;
		}
		CopyMem (&SectionHeader[pos], Section, sizeof (EFI_IMAGE_SECTION_HEADER));
		Section += 1;
	}

	/* Hash the sections */
	for (index = 0; index < context->PEHdr->Pe32.FileHeader.NumberOfSections; index++) {
		Section = &SectionHeader[index];
		if (Section->SizeOfRawData == 0) {
			continue;
		}
		hashbase  = ImageAddress(data, size, Section->PointerToRawData);
		hashsize  = (unsigned int) Section->SizeOfRawData;

		if (!hashbase) {
			Print(L"Malformed section header\n");
			status = EFI_INVALID_PARAMETER;
			goto done;
		}

		if (!(Sha256Update(sha256ctx, hashbase, hashsize)) ||
		    !(Sha1Update(sha1ctx, hashbase, hashsize))) {
			Print(L"Unable to generate hash\n");
			status = EFI_OUT_OF_RESOURCES;
			goto done;
		}
		SumOfBytesHashed += Section->SizeOfRawData;
	}

	/* Hash all remaining data */
	if (size > SumOfBytesHashed) {
		hashbase = data + SumOfBytesHashed;
		hashsize = (unsigned int)(
			size -
			context->PEHdr->Pe32Plus.OptionalHeader.DataDirectory[EFI_IMAGE_DIRECTORY_ENTRY_SECURITY].Size -
			SumOfBytesHashed);

		if (!(Sha256Update(sha256ctx, hashbase, hashsize)) ||
		    !(Sha1Update(sha1ctx, hashbase, hashsize))) {
			Print(L"Unable to generate hash\n");
			status = EFI_OUT_OF_RESOURCES;
			goto done;
		}
	}

	if (!(Sha256Final(sha256ctx, sha256hash)) ||
	    !(Sha1Final(sha1ctx, sha1hash))) {
		Print(L"Unable to finalise hash\n");
		status = EFI_OUT_OF_RESOURCES;
		goto done;
	}

done:
	if (SectionHeader)
		FreePool(SectionHeader);
	if (sha1ctx)
		FreePool(sha1ctx);
	if (sha256ctx)
		FreePool(sha256ctx);

	return status;
}

/*
 * Ensure that the MOK database hasn't been set or modified from an OS
 */
static EFI_STATUS verify_mok (void) {
	EFI_GUID shim_lock_guid = SHIM_LOCK_GUID;
	EFI_STATUS status = EFI_SUCCESS;
	void *MokListData = NULL;
	UINTN MokListDataSize = 0;
	UINT32 attributes;

	status = get_variable(L"MokList", shim_lock_guid, &attributes,
			      &MokListDataSize, &MokListData);

	if (attributes & EFI_VARIABLE_RUNTIME_ACCESS) {
		Print(L"MokList is compromised!\nErase all keys in MokList!\n");
		if (LibDeleteVariable(L"MokList", &shim_lock_guid) != EFI_SUCCESS) {
			Print(L"Failed to erase MokList\n");
		}
		status = EFI_ACCESS_DENIED;
		return status;
	}

	return EFI_SUCCESS;
}

/*
 * Check that the signature is valid and matches the binary
 */
static EFI_STATUS verify_buffer (char *data, int datasize,
			 PE_COFF_LOADER_IMAGE_CONTEXT *context)
{
	UINT8 sha256hash[SHA256_DIGEST_SIZE];
	UINT8 sha1hash[SHA1_DIGEST_SIZE];
	EFI_STATUS status = EFI_ACCESS_DENIED;
	WIN_CERTIFICATE_EFI_PKCS *cert;
	unsigned int size = datasize;

	if (context->SecDir->Size == 0) {
		Print(L"Empty security header\n");
		return EFI_INVALID_PARAMETER;
	}

	cert = ImageAddress (data, size, context->SecDir->VirtualAddress);

	if (!cert) {
		Print(L"Certificate located outside the image\n");
		return EFI_INVALID_PARAMETER;
	}

	if (cert->Hdr.wCertificateType != WIN_CERT_TYPE_PKCS_SIGNED_DATA) {
		Print(L"Unsupported certificate type %x\n",
		      cert->Hdr.wCertificateType);
		return EFI_UNSUPPORTED;
	}

	status = generate_hash(data, datasize, context, sha256hash, sha1hash);

	if (status != EFI_SUCCESS)
		return status;

	/*
	 * Check that the MOK database hasn't been modified
	 */
	verify_mok();

	/*
	 * Ensure that the binary isn't blacklisted
	 */
	status = check_blacklist(cert, sha256hash, sha1hash);

	if (status != EFI_SUCCESS) {
		Print(L"Binary is blacklisted\n");
		return status;
	}

	/*
	 * Check whether the binary is whitelisted in any of the firmware
	 * databases
	 */
	status = check_whitelist(cert, sha256hash, sha1hash);

	if (status == EFI_SUCCESS) {
		Print(L"Binary is whitelisted\n");
		return status;
	}

	/*
	 * And finally, check against shim's built-in key
	 */
	if (AuthenticodeVerify(cert->CertData,
			       context->SecDir->Size - sizeof(cert->Hdr),
			       vendor_cert, vendor_cert_size, sha256hash,
			       SHA256_DIGEST_SIZE)) {
		status = EFI_SUCCESS;
		Print(L"Binary is verified by the vendor certificate\n");
		return status;
	}

	Print(L"Invalid signature\n");
	status = EFI_ACCESS_DENIED;

	return status;
}

/*
 * Read the binary header and grab appropriate information from it
 */
static EFI_STATUS read_header(void *data, unsigned int datasize,
			      PE_COFF_LOADER_IMAGE_CONTEXT *context)
{
	EFI_IMAGE_DOS_HEADER *DosHdr = data;
	EFI_IMAGE_OPTIONAL_HEADER_UNION *PEHdr = data;

	if (datasize < sizeof(EFI_IMAGE_DOS_HEADER)) {
		Print(L"Invalid image\n");
		return EFI_UNSUPPORTED;
	}

	if (DosHdr->e_magic == EFI_IMAGE_DOS_SIGNATURE)
		PEHdr = (EFI_IMAGE_OPTIONAL_HEADER_UNION *)((char *)data + DosHdr->e_lfanew);

	if ((((UINT8 *)PEHdr - (UINT8 *)data) + sizeof(EFI_IMAGE_OPTIONAL_HEADER_UNION)) > datasize) {
		Print(L"Invalid image\n");
		return EFI_UNSUPPORTED;
	}

	if (PEHdr->Te.Signature != EFI_IMAGE_NT_SIGNATURE) {
		Print(L"Unsupported image type\n");
		return EFI_UNSUPPORTED;
	}

	if (PEHdr->Pe32.FileHeader.Characteristics & EFI_IMAGE_FILE_RELOCS_STRIPPED) {
		Print(L"Unsupported image - Relocations have been stripped\n");
		return EFI_UNSUPPORTED;
	}

	if (PEHdr->Pe32.OptionalHeader.Magic != EFI_IMAGE_NT_OPTIONAL_HDR64_MAGIC) {
		Print(L"Only 64-bit images supported\n");
		return EFI_UNSUPPORTED;
	}

	context->PEHdr = PEHdr;
	context->ImageAddress = PEHdr->Pe32Plus.OptionalHeader.ImageBase;
	context->ImageSize = (UINT64)PEHdr->Pe32Plus.OptionalHeader.SizeOfImage;
	context->SizeOfHeaders = PEHdr->Pe32Plus.OptionalHeader.SizeOfHeaders;
	context->EntryPoint = PEHdr->Pe32Plus.OptionalHeader.AddressOfEntryPoint;
	context->RelocDir = &PEHdr->Pe32Plus.OptionalHeader.DataDirectory[EFI_IMAGE_DIRECTORY_ENTRY_BASERELOC];
	context->NumberOfRvaAndSizes = PEHdr->Pe32Plus.OptionalHeader.NumberOfRvaAndSizes;
	context->NumberOfSections = PEHdr->Pe32.FileHeader.NumberOfSections;
	context->FirstSection = (EFI_IMAGE_SECTION_HEADER *)((char *)PEHdr + PEHdr->Pe32.FileHeader.SizeOfOptionalHeader + sizeof(UINT32) + sizeof(EFI_IMAGE_FILE_HEADER));
	context->SecDir = (EFI_IMAGE_DATA_DIRECTORY *) &PEHdr->Pe32Plus.OptionalHeader.DataDirectory[EFI_IMAGE_DIRECTORY_ENTRY_SECURITY];

	if (context->ImageSize < context->SizeOfHeaders) {
		Print(L"Invalid image\n");
		return EFI_UNSUPPORTED;
	}

	if (((UINT8 *)context->SecDir - (UINT8 *)data) > (datasize - sizeof(EFI_IMAGE_DATA_DIRECTORY))) {
		Print(L"Invalid image\n");
		return EFI_UNSUPPORTED;
	}

	if (context->SecDir->VirtualAddress >= datasize) {
		Print(L"Malformed security header\n");
		return EFI_INVALID_PARAMETER;
	}
	return EFI_SUCCESS;
}

/*
 * Once the image has been loaded it needs to be validated and relocated
 */
static EFI_STATUS handle_image (void *data, unsigned int datasize,
				EFI_LOADED_IMAGE *li)
{
	EFI_STATUS efi_status;
	char *buffer;
	int i, size;
	EFI_IMAGE_SECTION_HEADER *Section;
	char *base, *end;
	PE_COFF_LOADER_IMAGE_CONTEXT context;

	/*
	 * The binary header contains relevant context and section pointers
	 */
	efi_status = read_header(data, datasize, &context);
	if (efi_status != EFI_SUCCESS) {
		Print(L"Failed to read header\n");
		return efi_status;
	}

	/*
	 * We only need to verify the binary if we're in secure mode
	 */
	if (secure_mode ()) {
		efi_status = verify_buffer(data, datasize, &context);

		if (efi_status != EFI_SUCCESS) {
			Print(L"Verification failed\n");
			return efi_status;
		}
	}

	buffer = AllocatePool(context.ImageSize);

	if (!buffer) {
		Print(L"Failed to allocate image buffer\n");
		return EFI_OUT_OF_RESOURCES;
	}

	CopyMem(buffer, data, context.SizeOfHeaders);

	/*
	 * Copy the executable's sections to their desired offsets
	 */
	Section = context.FirstSection;
	for (i = 0; i < context.NumberOfSections; i++) {
		size = Section->Misc.VirtualSize;

		if (size > Section->SizeOfRawData)
			size = Section->SizeOfRawData;

		base = ImageAddress (buffer, context.ImageSize, Section->VirtualAddress);
		end = ImageAddress (buffer, context.ImageSize, Section->VirtualAddress + size - 1);

		if (!base || !end) {
			Print(L"Invalid section size\n");
			return EFI_UNSUPPORTED;
		}

		if (Section->SizeOfRawData > 0)
			CopyMem(base, data + Section->PointerToRawData, size);

		if (size < Section->Misc.VirtualSize)
			ZeroMem (base + size, Section->Misc.VirtualSize - size);

		Section += 1;
	}

	/*
	 * Run the relocation fixups
	 */
	efi_status = relocate_coff(&context, buffer);

	if (efi_status != EFI_SUCCESS) {
		Print(L"Relocation failed\n");
		FreePool(buffer);
		return efi_status;
	}

	entry_point = ImageAddress(buffer, context.ImageSize, context.EntryPoint);
	/*
	 * grub needs to know its location and size in memory, so fix up
	 * the loaded image protocol values
	 */
	li->ImageBase = buffer;
	li->ImageSize = context.ImageSize;

	if (!entry_point) {
		Print(L"Invalid entry point\n");
		FreePool(buffer);
		return EFI_UNSUPPORTED;
	}

	return EFI_SUCCESS;
}

/*
 * Generate the path of an executable given shim's path and the name
 * of the executable
 */
static EFI_STATUS generate_path(EFI_LOADED_IMAGE *li, CHAR16 *ImagePath,
				EFI_DEVICE_PATH **grubpath, CHAR16 **PathName)
{
	EFI_DEVICE_PATH *devpath;
	EFI_HANDLE device;
	int i;
	unsigned int pathlen = 0;
	EFI_STATUS efi_status = EFI_SUCCESS;
	CHAR16 *bootpath;

	device = li->DeviceHandle;
	devpath = li->FilePath;

	bootpath = DevicePathToStr(devpath);

	pathlen = StrLen(bootpath);

	for (i=pathlen; i>0; i--) {
		if (bootpath[i] == '\\')
			break;
	}

	bootpath[i+1] = '\0';

	if (i == 0 || bootpath[i-i] == '\\')
		bootpath[i] = '\0';

	*PathName = AllocatePool(StrSize(bootpath) + StrSize(ImagePath));

	if (!*PathName) {
		Print(L"Failed to allocate path buffer\n");
		efi_status = EFI_OUT_OF_RESOURCES;
		goto error;
	}

	*PathName[0] = '\0';
	StrCat(*PathName, bootpath);
	StrCat(*PathName, ImagePath);

	*grubpath = FileDevicePath(device, *PathName);

error:
	return efi_status;
}

/*
 * Open the second stage bootloader and read it into a buffer
 */
static EFI_STATUS load_image (EFI_LOADED_IMAGE *li, void **data,
			      int *datasize, CHAR16 *PathName)
{
	EFI_GUID simple_file_system_protocol = SIMPLE_FILE_SYSTEM_PROTOCOL;
	EFI_GUID file_info_id = EFI_FILE_INFO_ID;
	EFI_STATUS efi_status;
	EFI_HANDLE device;
	EFI_FILE_INFO *fileinfo = NULL;
	EFI_FILE_IO_INTERFACE *drive;
	EFI_FILE *root, *grub;
	UINTN buffersize = sizeof(EFI_FILE_INFO);

	device = li->DeviceHandle;

	/*
	 * Open the device
	 */
	efi_status = uefi_call_wrapper(BS->HandleProtocol, 3, device,
				       &simple_file_system_protocol,
				       (void **)&drive);

	if (efi_status != EFI_SUCCESS) {
		Print(L"Failed to find fs\n");
		goto error;
	}

	efi_status = uefi_call_wrapper(drive->OpenVolume, 2, drive, &root);

	if (efi_status != EFI_SUCCESS) {
		Print(L"Failed to open fs\n");
		goto error;
	}

	/*
	 * And then open the file
	 */
	efi_status = uefi_call_wrapper(root->Open, 5, root, &grub, PathName,
				       EFI_FILE_MODE_READ, 0);

	if (efi_status != EFI_SUCCESS) {
		Print(L"Failed to open %s - %lx\n", PathName, efi_status);
		goto error;
	}

	fileinfo = AllocatePool(buffersize);

	if (!fileinfo) {
		Print(L"Unable to allocate file info buffer\n");
		efi_status = EFI_OUT_OF_RESOURCES;
		goto error;
	}

	/*
	 * Find out how big the file is in order to allocate the storage
	 * buffer
	 */
	efi_status = uefi_call_wrapper(grub->GetInfo, 4, grub, &file_info_id,
				       &buffersize, fileinfo);

	if (efi_status == EFI_BUFFER_TOO_SMALL) {
		FreePool(fileinfo);
		fileinfo = AllocatePool(buffersize);
		if (!fileinfo) {
			Print(L"Unable to allocate file info buffer\n");
			efi_status = EFI_OUT_OF_RESOURCES;
			goto error;
		}
		efi_status = uefi_call_wrapper(grub->GetInfo, 4, grub,
					       &file_info_id, &buffersize,
					       fileinfo);
	}

	if (efi_status != EFI_SUCCESS) {
		Print(L"Unable to get file info\n");
		goto error;
	}

	buffersize = fileinfo->FileSize;

	*data = AllocatePool(buffersize);

	if (!*data) {
		Print(L"Unable to allocate file buffer\n");
		efi_status = EFI_OUT_OF_RESOURCES;
		goto error;
	}

	/*
	 * Perform the actual read
	 */
	efi_status = uefi_call_wrapper(grub->Read, 3, grub, &buffersize,
				       *data);

	if (efi_status == EFI_BUFFER_TOO_SMALL) {
		FreePool(*data);
		*data = AllocatePool(buffersize);
		efi_status = uefi_call_wrapper(grub->Read, 3, grub,
					       &buffersize, *data);
	}

	if (efi_status != EFI_SUCCESS) {
		Print(L"Unexpected return from initial read: %x, buffersize %x\n", efi_status, buffersize);
		goto error;
	}

	*datasize = buffersize;

	FreePool(fileinfo);

	return EFI_SUCCESS;
error:
	if (*data) {
		FreePool(*data);
		*data = NULL;
	}

	if (fileinfo)
		FreePool(fileinfo);
	return efi_status;
}

/*
 * Protocol entry point. If secure boot is enabled, verify that the provided
 * buffer is signed with a trusted key.
 */
EFI_STATUS shim_verify (void *buffer, UINT32 size)
{
	EFI_STATUS status;
	PE_COFF_LOADER_IMAGE_CONTEXT context;

	if (!secure_mode())
		return EFI_SUCCESS;

	status = read_header(buffer, size, &context);

	if (status != EFI_SUCCESS)
		return status;

	status = verify_buffer(buffer, size, &context);

	return status;
}

/*
 * Load and run an EFI executable
 */
EFI_STATUS start_image(EFI_HANDLE image_handle, CHAR16 *ImagePath)
{
	EFI_GUID loaded_image_protocol = LOADED_IMAGE_PROTOCOL;
	EFI_STATUS efi_status;
	EFI_LOADED_IMAGE *li, li_bak;
	EFI_DEVICE_PATH *path;
	CHAR16 *PathName = NULL;
	void *sourcebuffer = NULL;
	UINTN sourcesize = 0;
	void *data = NULL;
	int datasize;

	/*
	 * We need to refer to the loaded image protocol on the running
	 * binary in order to find our path
	 */
	efi_status = uefi_call_wrapper(BS->HandleProtocol, 3, image_handle,
				       &loaded_image_protocol, (void **)&li);

	if (efi_status != EFI_SUCCESS) {
		Print(L"Unable to init protocol\n");
		return efi_status;
	}

	/*
	 * Build a new path from the existing one plus the executable name
	 */
	efi_status = generate_path(li, ImagePath, &path, &PathName);

	if (efi_status != EFI_SUCCESS) {
		Print(L"Unable to generate path: %s\n", ImagePath);
		goto done;
	}

<<<<<<< HEAD
	if (findNetboot(image_handle)) {
		efi_status = parseNetbootinfo(image_handle);
		if (efi_status != EFI_SUCCESS) {
			Print(L"Netboot parsing failed: %d\n", efi_status);
			return EFI_PROTOCOL_ERROR;
		}
		efi_status = FetchNetbootimage(image_handle, &sourcebuffer,
					       &sourcesize);
		if (efi_status != EFI_SUCCESS) {
			Print(L"Unable to fetch TFTP image\n");
			return efi_status;
		}
		data = sourcebuffer;
		datasize = sourcesize;
	} else {
		efi_status = load_image(li, &data, &datasize, PathName);
=======
	/*
	 * Read the new executable off disk
	 */
	efi_status = load_image(li, &data, &datasize, PathName);
>>>>>>> 0aee67a8

		if (efi_status != EFI_SUCCESS) {
			Print(L"Failed to load image\n");
			goto done;
		}
	}

	/*
	 * We need to modify the loaded image protocol entry before running
	 * the new binary, so back it up
	 */
	CopyMem(&li_bak, li, sizeof(li_bak));

	/*
	 * Verify and, if appropriate, relocate and execute the executable
	 */
	efi_status = handle_image(data, datasize, li);

	if (efi_status != EFI_SUCCESS) {
		Print(L"Failed to load image\n");
		CopyMem(li, &li_bak, sizeof(li_bak));
		goto done;
	}

	/*
	 * The binary is trusted and relocated. Run it
	 */
	efi_status = uefi_call_wrapper(entry_point, 2, image_handle, systab);

	/*
	 * Restore our original loaded image values
	 */
	CopyMem(li, &li_bak, sizeof(li_bak));
done:
	if (PathName)
		FreePool(PathName);

	if (data)
		FreePool(data);

	return efi_status;
}

/*
 * Load and run grub. If that fails because grub isn't trusted, load and
 * run MokManager.
 */
EFI_STATUS init_grub(EFI_HANDLE image_handle)
{
	EFI_STATUS efi_status;

	efi_status = start_image(image_handle, SECOND_STAGE);

	if (efi_status != EFI_SUCCESS) {
		if (efi_status == EFI_ACCESS_DENIED)
			efi_status = start_image(image_handle, MOK_MANAGER);
		else
			Print(L"Failed to start grub\n");
	}
done:

	return efi_status;
}

/*
 * Copy the boot-services only MokList variable to the runtime-accessible
 * MokListRT variable. It's not marked NV, so the OS can't modify it.
 */
EFI_STATUS mirror_mok_list()
{
	EFI_GUID shim_lock_guid = SHIM_LOCK_GUID;
	EFI_STATUS efi_status;
	UINT32 attributes;
	void *Data = NULL;
	UINTN DataSize = 0;

	efi_status = get_variable(L"MokList", shim_lock_guid, &attributes,
				  &DataSize, &Data);

	if (efi_status != EFI_SUCCESS) {
		goto done;
	}

	efi_status = uefi_call_wrapper(RT->SetVariable, 5, L"MokListRT",
				       &shim_lock_guid,
				       EFI_VARIABLE_BOOTSERVICE_ACCESS
				       | EFI_VARIABLE_RUNTIME_ACCESS,
				       DataSize, Data);
	if (efi_status != EFI_SUCCESS) {
		Print(L"Failed to set MokListRT %d\n", efi_status);
	}

done:
	return efi_status;
}

/*
 * Check if a variable exists
 */
static BOOLEAN check_var(CHAR16 *varname)
{
	EFI_STATUS efi_status;
	EFI_GUID shim_lock_guid = SHIM_LOCK_GUID;
	UINTN size = sizeof(UINT32);
	UINT32 MokVar;
	UINT32 attributes;

	efi_status = uefi_call_wrapper(RT->GetVariable, 5, varname,
				       &shim_lock_guid, &attributes,
				       &size, (void *)&MokVar);

	if (efi_status == EFI_SUCCESS || efi_status == EFI_BUFFER_TOO_SMALL)
		return TRUE;

	return FALSE;
}

/*
 * If the OS has set any of these variables we need to drop into MOK and
 * handle them appropriately
 */
EFI_STATUS check_mok_request(EFI_HANDLE image_handle)
{
	EFI_STATUS efi_status;

	if (check_var(L"MokNew") || check_var(L"MokSB") ||
	    check_var(L"MokPW") || check_var(L"MokAuth")) {
		efi_status = start_image(image_handle, MOK_MANAGER);

		if (efi_status != EFI_SUCCESS) {
			Print(L"Failed to start MokManager\n");
			return efi_status;
		}
	}

	return EFI_SUCCESS;
}

/*
 * Verify that MokSBState is valid, and if appropriate set insecure mode
 */

static EFI_STATUS check_mok_sb (void)
{
	EFI_GUID shim_lock_guid = SHIM_LOCK_GUID;
	EFI_STATUS status = EFI_SUCCESS;
	void *MokSBState = NULL;
	UINTN MokSBStateSize = 0;
	UINT32 attributes;

	status = get_variable(L"MokSBState", shim_lock_guid, &attributes,
			      &MokSBStateSize, &MokSBState);

	if (status != EFI_SUCCESS)
		return EFI_ACCESS_DENIED;

	/*
	 * Delete and ignore the variable if it's been set from or could be
	 * modified by the OS
	 */
	if (attributes & EFI_VARIABLE_RUNTIME_ACCESS) {
		Print(L"MokSBState is compromised! Clearing it\n");
		if (LibDeleteVariable(L"MokSBState", &shim_lock_guid) != EFI_SUCCESS) {
			Print(L"Failed to erase MokSBState\n");
		}
		status = EFI_ACCESS_DENIED;
	} else {
		if (*(UINT8 *)MokSBState == 1) {
			insecure_mode = 1;
		}
	}

	return status;
}

EFI_STATUS efi_main (EFI_HANDLE image_handle, EFI_SYSTEM_TABLE *passed_systab)
{
	EFI_GUID shim_lock_guid = SHIM_LOCK_GUID;
	static SHIM_LOCK shim_lock_interface;
	EFI_HANDLE handle = NULL;
	EFI_STATUS efi_status;

	/*
	 * Set up the shim lock protocol so that grub and MokManager can
	 * call back in and use shim functions
	 */
	shim_lock_interface.Verify = shim_verify;
	shim_lock_interface.Hash = generate_hash;
	shim_lock_interface.Context = read_header;

	systab = passed_systab;

	/*
	 * Ensure that gnu-efi functions are available
	 */
	InitializeLib(image_handle, systab);

	/*
	 * Check whether the user has configured the system to run in
	 * insecure mode
	 */
	check_mok_sb();

	/*
	 * Tell the user that we're in insecure mode if necessary
	 */
	if (insecure_mode) {
		Print(L"Booting in insecure mode\n");
		uefi_call_wrapper(BS->Stall, 1, 2000000);
	}

	/*
	 * Install the protocol
	 */
	uefi_call_wrapper(BS->InstallProtocolInterface, 4, &handle,
			  &shim_lock_guid, EFI_NATIVE_INTERFACE,
			  &shim_lock_interface);

	/*
	 * Enter MokManager if necessary
	 */
	efi_status = check_mok_request(image_handle);

	/*
	 * Copy the MOK list to a runtime variable so the kernel can make
	 * use of it
	 */
	efi_status = mirror_mok_list();

	/*
	 * Hand over control to the second stage bootloader
	 */

	efi_status = init_grub(image_handle);

	/*
	 * If we're back here then clean everything up before exiting
	 */
	uefi_call_wrapper(BS->UninstallProtocolInterface, 3, handle,
			  &shim_lock_guid, &shim_lock_interface);

	return efi_status;
}<|MERGE_RESOLUTION|>--- conflicted
+++ resolved
@@ -1108,7 +1108,6 @@
 		goto done;
 	}
 
-<<<<<<< HEAD
 	if (findNetboot(image_handle)) {
 		efi_status = parseNetbootinfo(image_handle);
 		if (efi_status != EFI_SUCCESS) {
@@ -1124,13 +1123,10 @@
 		data = sourcebuffer;
 		datasize = sourcesize;
 	} else {
+		/*
+		 * Read the new executable off disk
+		 */
 		efi_status = load_image(li, &data, &datasize, PathName);
-=======
-	/*
-	 * Read the new executable off disk
-	 */
-	efi_status = load_image(li, &data, &datasize, PathName);
->>>>>>> 0aee67a8
 
 		if (efi_status != EFI_SUCCESS) {
 			Print(L"Failed to load image\n");
