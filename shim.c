/*
 * shim - trivial UEFI first-stage bootloader
 *
 * Copyright 2012 Red Hat, Inc <mjg@redhat.com>
 *
 * Redistribution and use in source and binary forms, with or without
 * modification, are permitted provided that the following conditions
 * are met:
 *
 * Redistributions of source code must retain the above copyright
 * notice, this list of conditions and the following disclaimer.
 *
 * Redistributions in binary form must reproduce the above copyright
 * notice, this list of conditions and the following disclaimer in the
 * documentation and/or other materials provided with the
 * distribution.
 *
 * THIS SOFTWARE IS PROVIDED BY THE COPYRIGHT HOLDERS AND CONTRIBUTORS
 * "AS IS" AND ANY EXPRESS OR IMPLIED WARRANTIES, INCLUDING, BUT NOT
 * LIMITED TO, THE IMPLIED WARRANTIES OF MERCHANTABILITY AND FITNESS
 * FOR A PARTICULAR PURPOSE ARE DISCLAIMED. IN NO EVENT SHALL THE
 * COPYRIGHT HOLDER OR CONTRIBUTORS BE LIABLE FOR ANY DIRECT,
 * INDIRECT, INCIDENTAL, SPECIAL, EXEMPLARY, OR CONSEQUENTIAL DAMAGES
 * (INCLUDING, BUT NOT LIMITED TO, PROCUREMENT OF SUBSTITUTE GOODS OR
 * SERVICES; LOSS OF USE, DATA, OR PROFITS; OR BUSINESS INTERRUPTION)
 * HOWEVER CAUSED AND ON ANY THEORY OF LIABILITY, WHETHER IN CONTRACT,
 * STRICT LIABILITY, OR TORT (INCLUDING NEGLIGENCE OR OTHERWISE)
 * ARISING IN ANY WAY OUT OF THE USE OF THIS SOFTWARE, EVEN IF ADVISED
 * OF THE POSSIBILITY OF SUCH DAMAGE.
 *
 * Significant portions of this code are derived from Tianocore
 * (http://tianocore.sf.net) and are Copyright 2009-2012 Intel
 * Corporation.
 */

#include <efi.h>
#include <efilib.h>
#include <Library/BaseCryptLib.h>
#include "PeImage.h"
#include "shim.h"
#include "signature.h"

#define SECOND_STAGE L"\\grub.efi"
#define MOK_MANAGER L"\\MokManager.efi"

static EFI_SYSTEM_TABLE *systab;
static EFI_STATUS (EFIAPI *entry_point) (EFI_HANDLE image_handle, EFI_SYSTEM_TABLE *system_table);

/*
 * The vendor certificate used for validating the second stage loader
 */
extern UINT8 vendor_cert[];
extern UINT32 vendor_cert_size;

#define EFI_IMAGE_SECURITY_DATABASE_GUID { 0xd719b2cb, 0x3d3a, 0x4596, { 0xa3, 0xbc, 0xda, 0xd0, 0x0e, 0x67, 0x65, 0x6f }}

typedef enum {
	DATA_FOUND,
	DATA_NOT_FOUND,
	VAR_NOT_FOUND
} CHECK_STATUS;

static EFI_STATUS get_variable (CHAR16 *name, EFI_GUID guid,
				UINTN *size, void **buffer)
{
	EFI_STATUS efi_status;
	UINT32 attributes;
	char allocate = !(*size);

	efi_status = uefi_call_wrapper(RT->GetVariable, 5, name, &guid,
				       &attributes, size, buffer);

	if (efi_status != EFI_BUFFER_TOO_SMALL || !allocate) {
		return efi_status;
	}

	if (allocate)
		*buffer = AllocatePool(*size);

	if (!*buffer) {
		Print(L"Unable to allocate variable buffer\n");
		return EFI_OUT_OF_RESOURCES;
	}

	efi_status = uefi_call_wrapper(RT->GetVariable, 5, name, &guid,
				       &attributes, size, *buffer);

	return efi_status;
}

/*
 * Perform basic bounds checking of the intra-image pointers
 */
static void *ImageAddress (void *image, int size, unsigned int address)
{
	if (address > size)
		return NULL;

	return image + address;
}

/*
 * Perform the actual relocation
 */
static EFI_STATUS relocate_coff (PE_COFF_LOADER_IMAGE_CONTEXT *context,
				 void *data)
{
	EFI_IMAGE_BASE_RELOCATION *RelocBase, *RelocBaseEnd;
	UINT64 Adjust;
	UINT16 *Reloc, *RelocEnd;
	char *Fixup, *FixupBase, *FixupData = NULL;
	UINT16 *Fixup16;
	UINT32 *Fixup32;
	UINT64 *Fixup64;
	int size = context->ImageSize;
	void *ImageEnd = (char *)data + size;

	context->PEHdr->Pe32Plus.OptionalHeader.ImageBase = (UINT64)data;

	if (context->NumberOfRvaAndSizes <= EFI_IMAGE_DIRECTORY_ENTRY_BASERELOC) {
		Print(L"Image has no relocation entry\n");
		return EFI_UNSUPPORTED;
	}

	RelocBase = ImageAddress(data, size, context->RelocDir->VirtualAddress);
	RelocBaseEnd = ImageAddress(data, size, context->RelocDir->VirtualAddress + context->RelocDir->Size - 1);

	if (!RelocBase || !RelocBaseEnd) {
		Print(L"Reloc table overflows binary\n");
		return EFI_UNSUPPORTED;
	}

	Adjust = (UINT64)data - context->ImageAddress;

	while (RelocBase < RelocBaseEnd) {
		Reloc = (UINT16 *) ((char *) RelocBase + sizeof (EFI_IMAGE_BASE_RELOCATION));
		RelocEnd = (UINT16 *) ((char *) RelocBase + RelocBase->SizeOfBlock);

		if ((void *)RelocEnd < data || (void *)RelocEnd > ImageEnd) {
			Print(L"Reloc entry overflows binary\n");
			return EFI_UNSUPPORTED;
		}

		FixupBase = ImageAddress(data, size, RelocBase->VirtualAddress);
		if (!FixupBase) {
			Print(L"Invalid fixupbase\n");
			return EFI_UNSUPPORTED;
		}

		while (Reloc < RelocEnd) {
			Fixup = FixupBase + (*Reloc & 0xFFF);
			switch ((*Reloc) >> 12) {
			case EFI_IMAGE_REL_BASED_ABSOLUTE:
				break;

			case EFI_IMAGE_REL_BASED_HIGH:
				Fixup16   = (UINT16 *) Fixup;
				*Fixup16 = (UINT16) (*Fixup16 + ((UINT16) ((UINT32) Adjust >> 16)));
				if (FixupData != NULL) {
					*(UINT16 *) FixupData = *Fixup16;
					FixupData             = FixupData + sizeof (UINT16);
				}
				break;

			case EFI_IMAGE_REL_BASED_LOW:
				Fixup16   = (UINT16 *) Fixup;
				*Fixup16  = (UINT16) (*Fixup16 + (UINT16) Adjust);
				if (FixupData != NULL) {
					*(UINT16 *) FixupData = *Fixup16;
					FixupData             = FixupData + sizeof (UINT16);
				}
				break;

			case EFI_IMAGE_REL_BASED_HIGHLOW:
				Fixup32   = (UINT32 *) Fixup;
				*Fixup32  = *Fixup32 + (UINT32) Adjust;
				if (FixupData != NULL) {
					FixupData             = ALIGN_POINTER (FixupData, sizeof (UINT32));
					*(UINT32 *)FixupData  = *Fixup32;
					FixupData             = FixupData + sizeof (UINT32);
				}
				break;

			case EFI_IMAGE_REL_BASED_DIR64:
				Fixup64 = (UINT64 *) Fixup;
				*Fixup64 = *Fixup64 + (UINT64) Adjust;
				if (FixupData != NULL) {
					FixupData = ALIGN_POINTER (FixupData, sizeof(UINT64));
					*(UINT64 *)(FixupData) = *Fixup64;
					FixupData = FixupData + sizeof(UINT64);
				}
				break;

			default:
				Print(L"Unknown relocation\n");
				return EFI_UNSUPPORTED;
			}
			Reloc += 1;
		}
		RelocBase = (EFI_IMAGE_BASE_RELOCATION *) RelocEnd;
	}

	return EFI_SUCCESS;
}

static CHECK_STATUS check_db_cert(CHAR16 *dbname, WIN_CERTIFICATE_EFI_PKCS *data, UINT8 *hash)
{
	EFI_STATUS efi_status;
	EFI_GUID secure_var = EFI_IMAGE_SECURITY_DATABASE_GUID;
	EFI_SIGNATURE_LIST *CertList;
	EFI_SIGNATURE_DATA *Cert;
	UINTN dbsize = 0;
	UINTN CertCount, Index;
	BOOLEAN IsFound = FALSE;
	void *db;
	EFI_GUID CertType = EfiCertX509Guid;

	efi_status = get_variable(dbname, secure_var, &dbsize, &db);

	if (efi_status != EFI_SUCCESS)
		return VAR_NOT_FOUND;

	CertList = db;

	while ((dbsize > 0) && (dbsize >= CertList->SignatureListSize)) {
		if (CompareGuid (&CertList->SignatureType, &CertType) == 0) {
			CertCount = (CertList->SignatureListSize - CertList->SignatureHeaderSize) / CertList->SignatureSize;
			Cert = (EFI_SIGNATURE_DATA *) ((UINT8 *) CertList + sizeof (EFI_SIGNATURE_LIST) + CertList->SignatureHeaderSize);
			for (Index = 0; Index < CertCount; Index++) {
				IsFound = AuthenticodeVerify (data->CertData,
							      data->Hdr.dwLength - sizeof(data->Hdr),
							      Cert->SignatureData,
							      CertList->SignatureSize,
							      hash, SHA256_DIGEST_SIZE);
				if (IsFound)
					break;
			}

			Cert = (EFI_SIGNATURE_DATA *) ((UINT8 *) Cert + CertList->SignatureSize);
		}

		dbsize -= CertList->SignatureListSize;
		CertList = (EFI_SIGNATURE_LIST *) ((UINT8 *) CertList + CertList->SignatureListSize);
	}

	FreePool(db);

	if (IsFound)
		return DATA_FOUND;

	return DATA_NOT_FOUND;
}

static CHECK_STATUS check_db_hash(CHAR16 *dbname, UINT8 *data)
{
	EFI_STATUS efi_status;
	EFI_GUID secure_var = EFI_IMAGE_SECURITY_DATABASE_GUID;
	EFI_SIGNATURE_LIST *CertList;
	EFI_SIGNATURE_DATA *Cert;
	UINTN dbsize = 0;
	UINTN CertCount, Index;
	BOOLEAN IsFound = FALSE;
	void *db;
	unsigned int SignatureSize = SHA256_DIGEST_SIZE;
	EFI_GUID CertType = EfiHashSha256Guid;

	efi_status = get_variable(dbname, secure_var, &dbsize, &db);

	if (efi_status != EFI_SUCCESS) {
		return VAR_NOT_FOUND;
	}

	CertList = db;

	while ((dbsize > 0) && (dbsize >= CertList->SignatureListSize)) {
		CertCount = (CertList->SignatureListSize - CertList->SignatureHeaderSize) / CertList->SignatureSize;
		Cert = (EFI_SIGNATURE_DATA *) ((UINT8 *) CertList + sizeof (EFI_SIGNATURE_LIST) + CertList->SignatureHeaderSize);
		if (CompareGuid(&CertList->SignatureType, &CertType) == 0) {
			for (Index = 0; Index < CertCount; Index++) {
				if (CompareMem (Cert->SignatureData, data, SignatureSize) == 0) {
					//
					// Find the signature in database.
					//
					IsFound = TRUE;
					break;
				}

				Cert = (EFI_SIGNATURE_DATA *) ((UINT8 *) Cert + CertList->SignatureSize);
			}
			if (IsFound) {
				break;
			}
		}

		dbsize -= CertList->SignatureListSize;
		CertList = (EFI_SIGNATURE_LIST *) ((UINT8 *) CertList + CertList->SignatureListSize);
	}

	FreePool(db);

	if (IsFound)
		return DATA_FOUND;

	return DATA_NOT_FOUND;
}

static EFI_STATUS check_blacklist (WIN_CERTIFICATE_EFI_PKCS *cert, UINT8 *hash)
{
	if (check_db_hash(L"dbx", hash) == DATA_FOUND)
		return EFI_ACCESS_DENIED;
	if (check_db_cert(L"dbx", cert, hash) == DATA_FOUND)
		return EFI_ACCESS_DENIED;

	return EFI_SUCCESS;
}

static EFI_STATUS check_whitelist (WIN_CERTIFICATE_EFI_PKCS *cert, UINT8 *hash)
{
	if (check_db_hash(L"db", hash) == DATA_FOUND)
		return EFI_SUCCESS;
	if (check_db_cert(L"db", cert, hash) == DATA_FOUND)
		return EFI_SUCCESS;

	return EFI_ACCESS_DENIED;
}

/*
 * Check whether we're in Secure Boot and user mode
 */

static BOOLEAN secure_mode (void)
{
	EFI_STATUS status;
	EFI_GUID global_var = EFI_GLOBAL_VARIABLE;
	UINTN charsize = sizeof(char);
	UINT8 sb, setupmode;

	status = get_variable(L"SecureBoot", global_var, &charsize, (void *)&sb);

	/* FIXME - more paranoia here? */
	if (status != EFI_SUCCESS || sb != 1) {
		Print(L"Secure boot not enabled\n");
		return FALSE;
	}

	status = get_variable(L"SetupMode", global_var, &charsize, (void *)&setupmode);

	if (status == EFI_SUCCESS && setupmode == 1) {
		Print(L"Platform is in setup mode\n");
		return FALSE;
	}

	return TRUE;
}

/*
 * Check that the signature is valid and matches the binary
 */
static EFI_STATUS verify_buffer (char *data, int datasize,
			 PE_COFF_LOADER_IMAGE_CONTEXT *context, int whitelist)
{
	unsigned int size = datasize;
	unsigned int ctxsize;
	void *ctx = NULL;
	UINT8 hash[SHA256_DIGEST_SIZE];
	EFI_STATUS status = EFI_ACCESS_DENIED;
	char *hashbase;
	unsigned int hashsize;
	WIN_CERTIFICATE_EFI_PKCS *cert;
	unsigned int SumOfBytesHashed, SumOfSectionBytes;
	unsigned int index, pos;
	EFI_IMAGE_SECTION_HEADER  *Section;
	EFI_IMAGE_SECTION_HEADER  *SectionHeader = NULL;
	EFI_IMAGE_SECTION_HEADER  *SectionCache;

	cert = ImageAddress (data, size, context->SecDir->VirtualAddress);

	if (!cert) {
		Print(L"Certificate located outside the image\n");
		return EFI_INVALID_PARAMETER;
	}

	if (cert->Hdr.wCertificateType != WIN_CERT_TYPE_PKCS_SIGNED_DATA) {
		Print(L"Unsupported certificate type %x\n",
		      cert->Hdr.wCertificateType);
		return EFI_UNSUPPORTED;
	}

	/* FIXME: Check which kind of hash */

	ctxsize = Sha256GetContextSize();
	ctx = AllocatePool(ctxsize);

	if (!ctx) {
		Print(L"Unable to allocate memory for hash context\n");
		return EFI_OUT_OF_RESOURCES;
	}

	if (!Sha256Init(ctx)) {
		Print(L"Unable to initialise hash\n");
		status = EFI_OUT_OF_RESOURCES;
		goto done;
	}

	/* Hash start to checksum */
	hashbase = data;
	hashsize = (char *)&context->PEHdr->Pe32.OptionalHeader.CheckSum -
		hashbase;

	if (!(Sha256Update(ctx, hashbase, hashsize))) {
		Print(L"Unable to generate hash\n");
		status = EFI_OUT_OF_RESOURCES;
		goto done;
	}

	/* Hash post-checksum to start of certificate table */
	hashbase = (char *)&context->PEHdr->Pe32.OptionalHeader.CheckSum +
		sizeof (int);
	hashsize = (char *)context->SecDir - hashbase;

	if (!(Sha256Update(ctx, hashbase, hashsize))) {
		Print(L"Unable to generate hash\n");
		status = EFI_OUT_OF_RESOURCES;
		goto done;
	}

	/* Hash end of certificate table to end of image header */
	hashbase = (char *) &context->PEHdr->Pe32Plus.OptionalHeader.DataDirectory[EFI_IMAGE_DIRECTORY_ENTRY_SECURITY + 1];
	hashsize = context->PEHdr->Pe32Plus.OptionalHeader.SizeOfHeaders -
		(int) ((char *) (&context->PEHdr->Pe32Plus.OptionalHeader.DataDirectory[EFI_IMAGE_DIRECTORY_ENTRY_SECURITY + 1]) - data);

	if (!(Sha256Update(ctx, hashbase, hashsize))) {
		Print(L"Unable to generate hash\n");
		status = EFI_OUT_OF_RESOURCES;
		goto done;
	}

	/* Sort sections */
	SumOfBytesHashed = context->PEHdr->Pe32Plus.OptionalHeader.SizeOfHeaders;

	Section = (EFI_IMAGE_SECTION_HEADER *) (
		(char *)context->PEHdr + sizeof (UINT32) +
		sizeof (EFI_IMAGE_FILE_HEADER) +
		context->PEHdr->Pe32.FileHeader.SizeOfOptionalHeader
		);

	SectionCache = Section;

	for (index = 0, SumOfSectionBytes = 0; index < context->PEHdr->Pe32.FileHeader.NumberOfSections; index++, SectionCache++) {
		SumOfSectionBytes += SectionCache->SizeOfRawData;
	}

	if (SumOfSectionBytes >= datasize) {
		Print(L"Malformed binary: %x %x\n", SumOfSectionBytes, size);
		status = EFI_INVALID_PARAMETER;
		goto done;
	}

	SectionHeader = (EFI_IMAGE_SECTION_HEADER *) AllocateZeroPool (sizeof (EFI_IMAGE_SECTION_HEADER) * context->PEHdr->Pe32.FileHeader.NumberOfSections);
	if (SectionHeader == NULL) {
		Print(L"Unable to allocate section header\n");
		status = EFI_OUT_OF_RESOURCES;
		goto done;
	}

	/* Sort the section headers */
	for (index = 0; index < context->PEHdr->Pe32.FileHeader.NumberOfSections; index++) {
		pos = index;
		while ((pos > 0) && (Section->PointerToRawData < SectionHeader[pos - 1].PointerToRawData)) {
			CopyMem (&SectionHeader[pos], &SectionHeader[pos - 1], sizeof (EFI_IMAGE_SECTION_HEADER));
			pos--;
		}
		CopyMem (&SectionHeader[pos], Section, sizeof (EFI_IMAGE_SECTION_HEADER));
		Section += 1;
	}

	/* Hash the sections */
	for (index = 0; index < context->PEHdr->Pe32.FileHeader.NumberOfSections; index++) {
		Section = &SectionHeader[index];
		if (Section->SizeOfRawData == 0) {
			continue;
		}
		hashbase  = ImageAddress(data, size, Section->PointerToRawData);
		hashsize  = (unsigned int) Section->SizeOfRawData;

		if (!hashbase) {
			Print(L"Malformed section header\n");
			return EFI_INVALID_PARAMETER;
		}

		if (!(Sha256Update(ctx, hashbase, hashsize))) {
			Print(L"Unable to generate hash\n");
			status = EFI_OUT_OF_RESOURCES;
			goto done;
		}
		SumOfBytesHashed += Section->SizeOfRawData;
	}

	/* Hash all remaining data */
	if (size > SumOfBytesHashed) {
		hashbase = data + SumOfBytesHashed;
		hashsize = (unsigned int)(
			size -
			context->PEHdr->Pe32Plus.OptionalHeader.DataDirectory[EFI_IMAGE_DIRECTORY_ENTRY_SECURITY].Size -
			SumOfBytesHashed);

		if (!(Sha256Update(ctx, hashbase, hashsize))) {
			Print(L"Unable to generate hash\n");
			status = EFI_OUT_OF_RESOURCES;
			goto done;
		}
	}

	if (!(Sha256Final(ctx, hash))) {
		Print(L"Unable to finalise hash\n");
		status = EFI_OUT_OF_RESOURCES;
		goto done;
	}

	status = check_blacklist(cert, hash);

	if (status != EFI_SUCCESS) {
		Print(L"Binary is blacklisted\n");
		goto done;
	}

	if (whitelist) {
		status = check_whitelist(cert, hash);

		if (status == EFI_SUCCESS) {
			Print(L"Binary is whitelisted\n");
			goto done;
		}
	}

	if (!AuthenticodeVerify(cert->CertData,
				context->SecDir->Size - sizeof(cert->Hdr),
				vendor_cert, vendor_cert_size, hash,
				SHA256_DIGEST_SIZE)) {
		Print(L"Invalid signature\n");
		status = EFI_ACCESS_DENIED;
	} else {
		status = EFI_SUCCESS;
	}

done:
	if (SectionHeader)
		FreePool(SectionHeader);
	if (ctx)
		FreePool(ctx);

	return status;
}

/*
 * Read the binary header and grab appropriate information from it
 */
static EFI_STATUS read_header(void *data, unsigned int datasize,
			      PE_COFF_LOADER_IMAGE_CONTEXT *context)
{
	EFI_IMAGE_DOS_HEADER *DosHdr = data;
	EFI_IMAGE_OPTIONAL_HEADER_UNION *PEHdr = data;

	if (DosHdr->e_magic == EFI_IMAGE_DOS_SIGNATURE)
		PEHdr = (EFI_IMAGE_OPTIONAL_HEADER_UNION *)((char *)data + DosHdr->e_lfanew);

	if (PEHdr->Te.Signature != EFI_IMAGE_NT_SIGNATURE) {
		Print(L"Unsupported image type\n");
		return EFI_UNSUPPORTED;
	}

	if (PEHdr->Pe32.FileHeader.Characteristics & EFI_IMAGE_FILE_RELOCS_STRIPPED) {
		Print(L"Unsupported image - Relocations have been stripped\n");
		return EFI_UNSUPPORTED;
	}

	if (PEHdr->Pe32.OptionalHeader.Magic != EFI_IMAGE_NT_OPTIONAL_HDR64_MAGIC) {
		Print(L"Only 64-bit images supported\n");
		return EFI_UNSUPPORTED;
	}

	context->PEHdr = PEHdr;
	context->ImageAddress = PEHdr->Pe32Plus.OptionalHeader.ImageBase;
	context->ImageSize = (UINT64)PEHdr->Pe32Plus.OptionalHeader.SizeOfImage;
	context->SizeOfHeaders = PEHdr->Pe32Plus.OptionalHeader.SizeOfHeaders;
	context->EntryPoint = PEHdr->Pe32Plus.OptionalHeader.AddressOfEntryPoint;
	context->RelocDir = &PEHdr->Pe32Plus.OptionalHeader.DataDirectory[EFI_IMAGE_DIRECTORY_ENTRY_BASERELOC];
	context->NumberOfRvaAndSizes = PEHdr->Pe32Plus.OptionalHeader.NumberOfRvaAndSizes;
	context->NumberOfSections = PEHdr->Pe32.FileHeader.NumberOfSections;
	context->FirstSection = (EFI_IMAGE_SECTION_HEADER *)((char *)PEHdr + PEHdr->Pe32.FileHeader.SizeOfOptionalHeader + sizeof(UINT32) + sizeof(EFI_IMAGE_FILE_HEADER));
	context->SecDir = (EFI_IMAGE_DATA_DIRECTORY *) &PEHdr->Pe32Plus.OptionalHeader.DataDirectory[EFI_IMAGE_DIRECTORY_ENTRY_SECURITY];

	if (context->SecDir->VirtualAddress >= datasize) {
		Print(L"Malformed security header\n");
		return EFI_INVALID_PARAMETER;
	}

	if (context->SecDir->Size == 0) {
		Print(L"Empty security header\n");
		return EFI_INVALID_PARAMETER;
	}

	return EFI_SUCCESS;
}

/*
 * Once the image has been loaded it needs to be validated and relocated
 */
<<<<<<< HEAD
static EFI_STATUS handle_image (void *data, int datasize, EFI_LOADED_IMAGE *li)
=======
static EFI_STATUS handle_grub (void *data, unsigned int datasize,
			       EFI_LOADED_IMAGE *li)
>>>>>>> bcd0a4e8
{
	EFI_STATUS efi_status;
	char *buffer;
	int i, size;
	EFI_IMAGE_SECTION_HEADER *Section;
	char *base, *end;
	PE_COFF_LOADER_IMAGE_CONTEXT context;

	efi_status = read_header(data, datasize, &context);
	if (efi_status != EFI_SUCCESS) {
		Print(L"Failed to read header\n");
		return efi_status;
	}

	if (secure_mode ()) {
		efi_status = verify_buffer(data, datasize, &context, 0);

		if (efi_status != EFI_SUCCESS) {
			Print(L"Verification failed\n");
			return efi_status;
		}
	}

	buffer = AllocatePool(context.ImageSize);

	if (!buffer) {
		Print(L"Failed to allocate image buffer\n");
		return EFI_OUT_OF_RESOURCES;
	}

	CopyMem(buffer, data, context.SizeOfHeaders);

	Section = context.FirstSection;
	for (i = 0; i < context.NumberOfSections; i++) {
		size = Section->Misc.VirtualSize;

		if (size > Section->SizeOfRawData)
			size = Section->SizeOfRawData;

		base = ImageAddress (buffer, context.ImageSize, Section->VirtualAddress);
		end = ImageAddress (buffer, context.ImageSize, Section->VirtualAddress + size - 1);

		if (!base || !end) {
			Print(L"Invalid section size\n");
			return EFI_UNSUPPORTED;
		}

		if (Section->SizeOfRawData > 0)
			CopyMem(base, data + Section->PointerToRawData, size);

		if (size < Section->Misc.VirtualSize)
			ZeroMem (base + size, Section->Misc.VirtualSize - size);

		Section += 1;
	}

	efi_status = relocate_coff(&context, buffer);

	if (efi_status != EFI_SUCCESS) {
		Print(L"Relocation failed\n");
		FreePool(buffer);
		return efi_status;
	}

	entry_point = ImageAddress(buffer, context.ImageSize, context.EntryPoint);
	li->ImageBase = buffer;
	li->ImageSize = context.ImageSize;

	if (!entry_point) {
		Print(L"Invalid entry point\n");
		FreePool(buffer);
		return EFI_UNSUPPORTED;
	}

	return EFI_SUCCESS;
}

static EFI_STATUS generate_path(EFI_LOADED_IMAGE *li, CHAR16 *ImagePath,
				EFI_DEVICE_PATH **grubpath, CHAR16 **PathName)
{
	EFI_DEVICE_PATH *devpath;
	EFI_HANDLE device;
	int i;
	unsigned int pathlen = 0;
	EFI_STATUS efi_status = EFI_SUCCESS;
	CHAR16 *bootpath;

	device = li->DeviceHandle;
	devpath = li->FilePath;

	bootpath = DevicePathToStr(devpath);

	pathlen = StrLen(bootpath);

	for (i=pathlen; i>0; i--) {
		if (bootpath[i] == '\\')
			break;
	}

	bootpath[i+1] = '\0';

	if (bootpath[i-i] == '\\')
		bootpath[i] = '\0';

	*PathName = AllocatePool(StrSize(bootpath) + StrSize(ImagePath));

	if (!*PathName) {
		Print(L"Failed to allocate path buffer\n");
		efi_status = EFI_OUT_OF_RESOURCES;
		goto error;
	}

	*PathName[0] = '\0';
	StrCat(*PathName, bootpath);
	StrCat(*PathName, ImagePath);

	*grubpath = FileDevicePath(device, *PathName);

error:
	return efi_status;
}

/*
 * Locate the second stage bootloader and read it into a buffer
 */
static EFI_STATUS load_image (EFI_LOADED_IMAGE *li, void **data,
			      int *datasize, CHAR16 *PathName)
{
	EFI_GUID simple_file_system_protocol = SIMPLE_FILE_SYSTEM_PROTOCOL;
	EFI_GUID file_info_id = EFI_FILE_INFO_ID;
	EFI_STATUS efi_status;
	EFI_HANDLE device;
	EFI_FILE_INFO *fileinfo = NULL;
	EFI_FILE_IO_INTERFACE *drive;
	EFI_FILE *root, *grub;
	UINTN buffersize = sizeof(EFI_FILE_INFO);

	device = li->DeviceHandle;

	efi_status = uefi_call_wrapper(BS->HandleProtocol, 3, device,
				       &simple_file_system_protocol, &drive);	

	if (efi_status != EFI_SUCCESS) {
		Print(L"Failed to find fs\n");
		goto error;
	}

	efi_status = uefi_call_wrapper(drive->OpenVolume, 2, drive, &root);

	if (efi_status != EFI_SUCCESS) {
		Print(L"Failed to open fs\n");
		goto error;
	}

	efi_status = uefi_call_wrapper(root->Open, 5, root, &grub, PathName,
				       EFI_FILE_MODE_READ, 0);

	if (efi_status != EFI_SUCCESS) {
		Print(L"Failed to open %s - %lx\n", PathName, efi_status);
		goto error;
	}

	fileinfo = AllocatePool(buffersize);

	if (!fileinfo) {
		Print(L"Unable to allocate file info buffer\n");
		efi_status = EFI_OUT_OF_RESOURCES;
		goto error;
	}

	efi_status = uefi_call_wrapper(grub->GetInfo, 4, grub, &file_info_id,
				       &buffersize, fileinfo);

	if (efi_status == EFI_BUFFER_TOO_SMALL) {
		fileinfo = AllocatePool(buffersize);
		if (!fileinfo) {
			Print(L"Unable to allocate file info buffer\n");
			efi_status = EFI_OUT_OF_RESOURCES;
			goto error;
		}
		efi_status = uefi_call_wrapper(grub->GetInfo, 4, grub,
					       &file_info_id, &buffersize,
					       fileinfo);
	}

	if (efi_status != EFI_SUCCESS) {
		Print(L"Unable to get file info\n");
		goto error;
	}

	buffersize = fileinfo->FileSize;

	*data = AllocatePool(buffersize);

	if (!*data) {
		Print(L"Unable to allocate file buffer\n");
		efi_status = EFI_OUT_OF_RESOURCES;
		goto error;
	}
	efi_status = uefi_call_wrapper(grub->Read, 3, grub, &buffersize,
				       *data);

	if (efi_status == EFI_BUFFER_TOO_SMALL) {
		FreePool(*data);
		*data = AllocatePool(buffersize);
		efi_status = uefi_call_wrapper(grub->Read, 3, grub,
					       &buffersize, *data);
	}

	if (efi_status != EFI_SUCCESS) {
		Print(L"Unexpected return from initial read: %x, buffersize %x\n", efi_status, buffersize);
		goto error;
	}

	*datasize = buffersize;

	return EFI_SUCCESS;
error:
	if (*data) {
		FreePool(*data);
		*data = NULL;
	}
	if (PathName)
		FreePool(PathName);
	if (fileinfo)
		FreePool(fileinfo);
	return efi_status;
}

EFI_STATUS shim_verify (void *buffer, UINT32 size)
{
	EFI_STATUS status;
	PE_COFF_LOADER_IMAGE_CONTEXT context;

	if (!secure_mode())
		return EFI_SUCCESS;

	status = read_header(buffer, size, &context);

	if (status != EFI_SUCCESS)
		return status;

	status = verify_buffer(buffer, size, &context, 1);

	return status;
}

EFI_STATUS start_image(EFI_HANDLE image_handle, EFI_LOADED_IMAGE *li, CHAR16 *PathName)
{
	EFI_STATUS efi_status;
	EFI_LOADED_IMAGE li_bak;
	void *data = NULL;
	int datasize;

	efi_status = load_image(li, &data, &datasize, PathName);

	if (efi_status != EFI_SUCCESS) {
		Print(L"Failed to load image\n");
		goto done;
	}

	CopyMem(&li_bak, li, sizeof(li_bak));

	efi_status = handle_image(data, datasize, li);

	if (efi_status != EFI_SUCCESS) {
		Print(L"Failed to load image\n");
		CopyMem(li, &li_bak, sizeof(li_bak));
		goto done;
	}

	efi_status = uefi_call_wrapper(entry_point, 3, image_handle, systab);

	CopyMem(li, &li_bak, sizeof(li_bak));
done:
	return efi_status;
}

EFI_STATUS init_grub(EFI_HANDLE image_handle)
{
	EFI_STATUS efi_status;
	EFI_HANDLE grub_handle = NULL;
	EFI_LOADED_IMAGE *li;
	EFI_DEVICE_PATH *grubpath;
	CHAR16 *PathName;
	EFI_GUID loaded_image_protocol = LOADED_IMAGE_PROTOCOL;

	efi_status = uefi_call_wrapper(BS->HandleProtocol, 3, image_handle,
				       &loaded_image_protocol, &li);

	if (efi_status != EFI_SUCCESS) {
		Print(L"Unable to init protocol\n");
		return efi_status;
	}

	efi_status = generate_path(li, SECOND_STAGE, &grubpath, &PathName);

	if (efi_status != EFI_SUCCESS) {
		Print(L"Unable to generate grub path\n");
		goto done;
	}

	efi_status = uefi_call_wrapper(BS->LoadImage, 6, FALSE, image_handle,
				       grubpath, NULL, 0, &grub_handle);


	if (efi_status == EFI_SUCCESS) {
		/* Image validates - start it */
		Print(L"Starting file via StartImage\n");
		efi_status = uefi_call_wrapper(BS->StartImage, 3, grub_handle, NULL,
					       NULL);
		uefi_call_wrapper(BS->UnloadImage, 1, grub_handle);
		goto done;
	}

	efi_status = start_image(image_handle, li, PathName);

	if (efi_status != EFI_SUCCESS) {
		Print(L"Failed to start grub\n");
		goto done;
	}
done:

	return efi_status;
}

EFI_STATUS check_mok_request(EFI_HANDLE image_handle)
{
	EFI_STATUS efi_status;
	EFI_LOADED_IMAGE *li;
	EFI_DEVICE_PATH *mokpath;
	CHAR16 *PathName;
	EFI_GUID loaded_image_protocol = LOADED_IMAGE_PROTOCOL;

	/* TODO Check whether there is a request */

	efi_status = uefi_call_wrapper(BS->HandleProtocol, 3, image_handle,
				       &loaded_image_protocol, &li);

	if (efi_status != EFI_SUCCESS) {
		Print(L"Unable to init protocol\n");
		return efi_status;
	}

	efi_status = generate_path(li, MOK_MANAGER, &mokpath, &PathName);

	if (efi_status != EFI_SUCCESS) {
		Print(L"Unable to generate MokManager path\n");
		goto done;
	}

	efi_status = start_image(image_handle, li, PathName);

	if (efi_status != EFI_SUCCESS) {
		Print(L"Failed to start MokManager\n");
		goto done;
	}
done:

	return efi_status;
}

EFI_STATUS efi_main (EFI_HANDLE image_handle, EFI_SYSTEM_TABLE *passed_systab)
{
	EFI_GUID shim_lock_guid = SHIM_LOCK_GUID;
	static SHIM_LOCK shim_lock_interface;
	EFI_HANDLE handle = NULL;
	EFI_STATUS efi_status;

	shim_lock_interface.Verify = shim_verify;

	systab = passed_systab;

	InitializeLib(image_handle, systab);

	efi_status = check_mok_request(image_handle);

	uefi_call_wrapper(BS->InstallProtocolInterface, 4, &handle,
			  &shim_lock_guid, EFI_NATIVE_INTERFACE,
			  &shim_lock_interface);

	efi_status = init_grub(image_handle);

	uefi_call_wrapper(BS->UninstallProtocolInterface, 3, handle,
			  &shim_lock_guid, &shim_lock_interface);

	return efi_status;
}<|MERGE_RESOLUTION|>--- conflicted
+++ resolved
@@ -606,12 +606,8 @@
 /*
  * Once the image has been loaded it needs to be validated and relocated
  */
-<<<<<<< HEAD
-static EFI_STATUS handle_image (void *data, int datasize, EFI_LOADED_IMAGE *li)
-=======
-static EFI_STATUS handle_grub (void *data, unsigned int datasize,
-			       EFI_LOADED_IMAGE *li)
->>>>>>> bcd0a4e8
+static EFI_STATUS handle_image (void *data, unsigned int datasize,
+				EFI_LOADED_IMAGE *li)
 {
 	EFI_STATUS efi_status;
 	char *buffer;
