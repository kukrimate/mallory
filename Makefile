ARCH		= $(shell uname -m | sed s,i[3456789]86,ia32,)

SUBDIRS		= Cryptlib

LIB_PATH	= /usr/lib64

EFI_INCLUDE	= /usr/include/efi
EFI_INCLUDES	= -nostdinc -ICryptlib -ICryptlib/Include -I$(EFI_INCLUDE) -I$(EFI_INCLUDE)/$(ARCH) -I$(EFI_INCLUDE)/protocol 
EFI_PATH	= /usr/lib64/gnuefi

LIB_GCC		= $(shell $(CC) -print-libgcc-file-name)
EFI_LIBS	= -lefi -lgnuefi --start-group Cryptlib/libcryptlib.a Cryptlib/OpenSSL/libopenssl.a --end-group $(LIB_GCC) 

EFI_CRT_OBJS 	= $(EFI_PATH)/crt0-efi-$(ARCH).o
EFI_LDS		= $(EFI_PATH)/elf_$(ARCH)_efi.lds

CFLAGS		= -ggdb -O0 -fno-stack-protector -fno-strict-aliasing -fpic -fshort-wchar \
		  -Wall -mno-red-zone \
		  $(EFI_INCLUDES)
ifeq ($(ARCH),x86_64)
	CFLAGS	+= -DEFI_FUNCTION_WRAPPER
endif
ifneq ($(origin VENDOR_CERT_FILE), undefined)
	CFLAGS += -DVENDOR_CERT_FILE=\"$(VENDOR_CERT_FILE)\"
endif

LDFLAGS		= -nostdlib -znocombreloc -T $(EFI_LDS) -shared -Bsymbolic -L$(EFI_PATH) -L$(LIB_PATH) -LCryptlib -LCryptlib/OpenSSL $(EFI_CRT_OBJS)

VERSION		= 0.1

TARGET	= shim.efi MokManager.efi
<<<<<<< HEAD
OBJS	= shim.o netboot.o cert.o
SOURCES	= shim.c shim.h netboot.c signature.h PeImage.h
=======
OBJS	= shim.o cert.o dbx.o
SOURCES	= shim.c shim.h signature.h PeImage.h
>>>>>>> cb385f19
MOK_OBJS = MokManager.o
MOK_SOURCES = MokManager.c shim.h

all: $(TARGET)

shim.o: $(SOURCES)

cert.o : cert.S
	$(CC) $(CFLAGS) -c -o $@ $<

dbx.o : dbx.S
	$(CC) $(CFLAGS) -c -o $@ $<

shim.so: $(OBJS) Cryptlib/libcryptlib.a Cryptlib/OpenSSL/libopenssl.a
	$(LD) -o $@ $(LDFLAGS) $^ $(EFI_LIBS)

MokManager.o: $(SOURCES)

MokManager.so: $(MOK_OBJS) Cryptlib/libcryptlib.a Cryptlib/OpenSSL/libopenssl.a
	$(LD) -o $@ $(LDFLAGS) $^ $(EFI_LIBS)

Cryptlib/libcryptlib.a:
	$(MAKE) -C Cryptlib

Cryptlib/OpenSSL/libopenssl.a:
	$(MAKE) -C Cryptlib/OpenSSL

%.efi: %.so
	objcopy -j .text -j .sdata -j .data \
		-j .dynamic -j .dynsym  -j .rel \
		-j .rela -j .reloc -j .eh_frame \
		--target=efi-app-$(ARCH) $^ $@
	objcopy -j .text -j .sdata -j .data \
		-j .dynamic -j .dynsym  -j .rel \
		-j .rela -j .reloc -j .eh_frame \
		-j .debug_info -j .debug_abbrev -j .debug_aranges \
		-j .debug_line -j .debug_str -j .debug_ranges \
		--target=efi-app-$(ARCH) $^ $@.debug

clean:
	$(MAKE) -C Cryptlib clean
	$(MAKE) -C Cryptlib/OpenSSL clean
	rm -f $(TARGET) $(OBJS)

GITTAG = $(VERSION)

test-archive:
	@rm -rf /tmp/shim-$(VERSION) /tmp/shim-$(VERSION)-tmp
	@mkdir -p /tmp/shim-$(VERSION)-tmp
	@git archive --format=tar $(shell git branch | awk '/^*/ { print $$2 }') | ( cd /tmp/shim-$(VERSION)-tmp/ ; tar x )
	@git diff | ( cd /tmp/shim-$(VERSION)-tmp/ ; patch -s -p1 -b -z .gitdiff )
	@mv /tmp/shim-$(VERSION)-tmp/ /tmp/shim-$(VERSION)/
	@dir=$$PWD; cd /tmp; tar -c --bzip2 -f $$dir/shim-$(VERSION).tar.bz2 shim-$(VERSION)
	@rm -rf /tmp/shim-$(VERSION)
	@echo "The archive is in shim-$(VERSION).tar.bz2"

archive:
	git tag $(GITTAG) refs/heads/master
	@rm -rf /tmp/shim-$(VERSION) /tmp/shim-$(VERSION)-tmp
	@mkdir -p /tmp/shim-$(VERSION)-tmp
	@git archive --format=tar $(GITTAG) | ( cd /tmp/shim-$(VERSION)-tmp/ ; tar x )
	@mv /tmp/shim-$(VERSION)-tmp/ /tmp/shim-$(VERSION)/
	@dir=$$PWD; cd /tmp; tar -c --bzip2 -f $$dir/shim-$(VERSION).tar.bz2 shim-$(VERSION)
	@rm -rf /tmp/shim-$(VERSION)
	@echo "The archive is in shim-$(VERSION).tar.bz2"<|MERGE_RESOLUTION|>--- conflicted
+++ resolved
@@ -29,13 +29,8 @@
 VERSION		= 0.1
 
 TARGET	= shim.efi MokManager.efi
-<<<<<<< HEAD
-OBJS	= shim.o netboot.o cert.o
+OBJS	= shim.o netboot.o cert.o dbx.o
 SOURCES	= shim.c shim.h netboot.c signature.h PeImage.h
-=======
-OBJS	= shim.o cert.o dbx.o
-SOURCES	= shim.c shim.h signature.h PeImage.h
->>>>>>> cb385f19
 MOK_OBJS = MokManager.o
 MOK_SOURCES = MokManager.c shim.h
 
